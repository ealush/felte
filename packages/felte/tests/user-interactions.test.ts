--- conflicted
+++ resolved
@@ -158,11 +158,8 @@
     extraCheckboxes,
     extraPreferences1,
     extraPreferences2,
-<<<<<<< HEAD
     selectElement,
-=======
     accountFieldset,
->>>>>>> f473b718
   };
 }
 
