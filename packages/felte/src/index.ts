--- conflicted
+++ resolved
@@ -1,7 +1,2 @@
-<<<<<<< HEAD
 export * from './create-form';
-export * from '@felte/common';
-export * from './custom-events';
-=======
-export * from './create-form';
->>>>>>> 45d5f8e4
+export * from './custom-events';