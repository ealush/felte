{
  "name": "@felte/site",
  "version": "0.0.6",
  "private": true,
  "scripts": {
    "dev": "svelte-kit dev --host",
    "build": "svelte-kit build",
    "preview": "svelte-kit preview"
  },
  "devDependencies": {
<<<<<<< HEAD
    "@sveltejs/adapter-static": "1.0.0-next.13",
    "@sveltejs/kit": "1.0.0-next.123",
    "eslint-plugin-svelte3": "^3.1.2",
=======
    "@sveltejs/adapter-static": "1.0.0-next.16",
    "@sveltejs/kit": "1.0.0-next.146",
    "autoprefixer": "^10.3.1",
    "cssnano": "^5.0.6",
    "eslint-plugin-svelte3": "^3.2.0",
>>>>>>> f473b718
    "front-matter": "^4.0.2",
    "highlight.js": "^10.7.1",
    "mdsvex": "^0.9.0",
    "postcss": "^8.3.5",
    "postcss-load-config": "^3.1.0",
    "postcss-preset-env": "^6.7.0",
    "prettier": "^2.2.1",
    "svelte": "^3.31.0",
    "svelte-focus-on": "^0.1.4",
    "svelte-preprocess": "^4.7.4",
    "tippy.js": "^6.3.1",
    "yup": "^0.32.9"
  },
  "type": "module",
  "dependencies": {
    "@felte/reporter-dom": "^0.3.6",
    "@felte/reporter-svelte": "^0.3.14",
    "@felte/reporter-tippy": "^0.3.6",
    "@felte/validator-yup": "^0.2.7",
    "felte": "^0.7.13",
    "flexsearch": "^0.7.21",
    "focus-visible": "^5.2.0",
    "html-minifier": "^4.0.0",
    "svelte-markdown": "^0.1.7",
    "svelte-portal": "^2.1.2"
  },
  "volta": {
    "node": "14.16.0"
  }
}<|MERGE_RESOLUTION|>--- conflicted
+++ resolved
@@ -8,17 +8,11 @@
     "preview": "svelte-kit preview"
   },
   "devDependencies": {
-<<<<<<< HEAD
-    "@sveltejs/adapter-static": "1.0.0-next.13",
-    "@sveltejs/kit": "1.0.0-next.123",
-    "eslint-plugin-svelte3": "^3.1.2",
-=======
     "@sveltejs/adapter-static": "1.0.0-next.16",
     "@sveltejs/kit": "1.0.0-next.146",
     "autoprefixer": "^10.3.1",
     "cssnano": "^5.0.6",
     "eslint-plugin-svelte3": "^3.2.0",
->>>>>>> f473b718
     "front-matter": "^4.0.2",
     "highlight.js": "^10.7.1",
     "mdsvex": "^0.9.0",
