<script>
  import { onDestroy, onMount, getContext } from 'svelte';
  import { session } from '$app/stores';
  import { page } from '$app/stores';
  import { goto } from '$app/navigation';
  import { cubicIn } from 'svelte/easing';
  import { fade } from 'svelte/transition';
  import DocsNav from './DocsNav.svelte';
  import { portal } from 'svelte-portal';
  import { useFocusOn } from 'svelte-focus-on';

  const focusOn = useFocusOn();

  export let framework = 'svelte';
  const itemsStore = getContext('items');
  $: items = $itemsStore;
  let open = false;
  let mqList;
  let isDesktop;

  function menuTransition() {
    return {
      duration: 300,
      css: (t, u) => `
        transform: translateX(-${cubicIn(u) * 300}px);
        opacity: ${t};
      `,
    };
  }

  async function updateItems(framework) {
    const res = await fetch(`/docs/${framework}/all.json`);
    items = await res.json();
    $itemsStore = items;
  }

  function watchMedia(e) {
    isDesktop = e.matches;
  }

  onMount(() => {
    if (!$session.framework) $session.framework = framework;
    mqList = matchMedia('(min-width: 966px)');
    isDesktop = mqList.matches;
    mqList.addEventListener('change', watchMedia);
  });

  onDestroy(() => {
    mqList?.removeEventListener('change', watchMedia);
  });

  function handleChange(e) {
    const framework = e.currentTarget.value;
    $session.framework = framework;
    updateItems(framework);
    let path = $page.path.split('/');
    if (path.length === 2) return;
    path[2] = framework;
    path = path.join('/');
    goto(path);
  }

  function handleClickOutside(event) {
    if (event.currentTarget === event.target) open = false;
  }

  $: $session.framework &&
    $session.framework !== framework &&
    updateItems($session.framework);

<<<<<<< HEAD
  $: asideItems = items?.map(section => ({
=======
  $: asideItems = items.map((section) => ({
>>>>>>> f473b718
    id: section.attributes.id,
    section: section.attributes.section,
    subsections: section.attributes.subsections,
  })) ?? [];
</script>

<div class="desktop-menu">
  <div class="sidebar">
    <label for="framework-select">Choose your framework:</label>
    <select
      id="framework-select"
      on:input="{handleChange}"
      value="{$session.framework}"
    >
      <option value="svelte">Svelte</option>
      <option value="solid">Solid</option>
    </select>
    <DocsNav framework={$session.framework ?? 'svelte'} items={asideItems} />
  </div>
</div>

<div class="mobile-menu">
  {#if open && !isDesktop}
  <div
    use:portal
    class="overlay"
    on:click="{handleClickOutside}"
    transition:fade
  >
    <div
      use:focusOn
      class="sidebar"
      aria-label="Side menu"
      transition:menuTransition
    >
      <div class="actions">
        <button
          class="close-button"
          on:click="{() => (open = false)}"
          aria-label="Close side menu"
        >
          <svg
            aria-hidden="true"
            fill="none"
            stroke="currentColor"
            viewBox="0 0 24 24"
            xmlns="http://www.w3.org/2000/svg"
          >
            <path
              stroke-linecap="round"
              stroke-linejoin="round"
              stroke-width="2"
              d="M6 18L18 6M6 6l12 12"
            ></path>
          </svg>
        </button>
      </div>
      <label for="framework-select">Choose your framework:</label>
      <select
        id="framework-select"
        on:input="{handleChange}"
        value="{$session.framework}"
      >
        <option value="svelte">Svelte</option>
        <option value="solid">Solid</option>
      </select>
      <DocsNav framework={$session.framework ?? 'svelte'} on:close="{() => (open
      = false)}" items={asideItems} />
    </div>
  </div>
  {:else}
  <div class="menu-button" transition:fade="{{ duration: 200 }}">
    <button
      on:click="{() => (open = true)}"
      class="menu-button"
      aria-label="Open side menu"
    >
      <svg
        aria-hidden="true"
        fill="none"
        stroke="currentColor"
        viewBox="0 0 24 24"
        xmlns="http://www.w3.org/2000/svg"
      >
        <path
          stroke-linecap="round"
          stroke-linejoin="round"
          stroke-width="2"
          d="M4 6h16M4 12h16M4 18h16"
        ></path>
      </svg>
    </button>
  </div>
  {/if}
</div>

<style>
  .desktop-menu {
    display: none;
  }

  .actions {
    display: flex;
    justify-content: flex-end;
    padding: 1rem;
  }

  .sidebar {
    position: fixed;
    top: 0;
    bottom: 0;
    background: var(--primary-background);
    overflow: auto;
    -webkit-overflow-scrolling: touch;
    box-shadow: 0 2.8px 2.2px rgba(0, 0, 0, 0.034),
      0 6.7px 5.3px rgba(0, 0, 0, 0.048), 0 12.5px 10px rgba(0, 0, 0, 0.06),
      0 22.3px 17.9px rgba(0, 0, 0, 0.072), 0 41.8px 33.4px rgba(0, 0, 0, 0.086),
      0 100px 80px rgba(0, 0, 0, 0.12);
  }

  @media (min-width: 966px) {
    .desktop-menu {
      display: block;
      grid-area: aside;
    }

    .mobile-menu {
      display: none;
    }

    .sidebar {
      position: -webkit-sticky;
      position: sticky;
      top: 2rem;
      min-height: 0;
      max-height: calc(100vh - 4rem);
      box-shadow: none;
    }
  }

  .menu-button {
    position: fixed;
    display: grid;
    place-items: center;
    background: var(--primary-color);
    height: 56px;
    width: 56px;
    left: 2rem;
    bottom: 2rem;
    transition: background 100ms;
    border-radius: 50%;
    box-shadow: 0 2.8px 6.2px rgba(77, 64, 43, 0.064),
      0 6.7px 8.3px rgba(0, 0, 0, 0.098);
  }

  .menu-button:hover {
    background: var(--primary-color-hover);
  }

  .menu-button button {
    background: transparent;
    color: var(--on-primary-color);
  }

  .menu-button svg {
    width: 36px;
  }

  .close-button {
    height: 44px;
    width: 44px;
    transition: color 100ms;
  }

  .close-button:hover {
    color: var(--primary-font-color-hover);
  }

  .overlay {
    position: fixed;
    top: 0;
    bottom: 0;
    left: 0;
    right: 0;
    background: rgba(0, 0, 0, 0.2);
    overflow: hidden;
  }

  label {
    margin: 16px;
  }

  select {
    display: block;
    color: #111111;
    width: 18ch;
    max-width: 30ch;
    border: 1px solid var(--primary-color);
    -webkit-appearance: menulist;
    -moz-appearance: auto;
    appearance: auto;
    border-radius: 0.25em;
    padding: 0.25em 0.5em;
    cursor: pointer;
    line-height: 1.1;
    background-color: #fff;
    margin: 8px 16px;
  }
</style><|MERGE_RESOLUTION|>--- conflicted
+++ resolved
@@ -68,11 +68,7 @@
     $session.framework !== framework &&
     updateItems($session.framework);
 
-<<<<<<< HEAD
   $: asideItems = items?.map(section => ({
-=======
-  $: asideItems = items.map((section) => ({
->>>>>>> f473b718
     id: section.attributes.id,
     section: section.attributes.section,
     subsections: section.attributes.subsections,
